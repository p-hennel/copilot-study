--- conflicted
+++ resolved
@@ -73,18 +73,14 @@
     "zod": "^3.24.2",
     "@types/lodash": "^4.17.16",
     "@types/uuid": "^10.0.0",
-    "typedoc": "^0.28.1",
+    "typedoc": "^0.28.2",
     "@types/js-yaml": "^4.0.9",
-    "bunup": "^0.3.3"
+    "bunup": "^0.4.16"
   },
   "dependencies": {
     "@gitbeaker/rest": "^42.2.0",
-<<<<<<< HEAD
     "@gitbeaker/node": "^35.8.1",
-    "@libsql/client": "^0.15.3",
-=======
     "@libsql/client": "^0.15.4",
->>>>>>> 95bde5f6
     "@logtape/file": "^0.9.0",
     "@logtape/logtape": "^0.9.0",
     "@logtape/otel": "^0.3.0",

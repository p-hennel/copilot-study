<<<<<<< HEAD
import { authClient } from "$lib/auth-client";
import type { CrawlerStatus } from "../../crawler/types";
=======
import { authClient } from "$lib/auth-client"
>>>>>>> 95bde5f6

export async function load(event) {
  const token = authClient.getSession().then((response) => response.data?.session.token);

  return {
    users: fetchAdminData(event.fetch, "users", token),
    areas: fetchAdminData(event.fetch, "areas", token),
    jobs: fetchAdminData(event.fetch, "jobs", token),
    tokenInfos: fetchAdminData(event.fetch, "tokenInfos", token),
    //processes: fetchAdminData(event.fetch, "processes", token),
    crawler: fetchAdminData(event.fetch, "crawler", token),
    sessiontoken: token
  };
}
async function fetchAdminData(
  _fetch: typeof fetch,
  part: string,
  token: string | undefined | Promise<string | undefined>
) {
  if (typeof token !== "string") token = await token;
  try {
    const response = await _fetch(`/api/admin/${part}`, {
      method: "GET",
      headers: {
        Authorization: `Bearer ${token}`
      }
    });

    if (!response.ok) throw new Error(`Failed to fetch ${part}: ${response.text()}`);
    return await response.json();
  } catch (error) {
    console.error(`Failed to fetch ${part}:`, error);
    return [];
  }
}<|MERGE_RESOLUTION|>--- conflicted
+++ resolved
@@ -1,9 +1,4 @@
-<<<<<<< HEAD
 import { authClient } from "$lib/auth-client";
-import type { CrawlerStatus } from "../../crawler/types";
-=======
-import { authClient } from "$lib/auth-client"
->>>>>>> 95bde5f6
 
 export async function load(event) {
   const token = authClient.getSession().then((response) => response.data?.session.token);
